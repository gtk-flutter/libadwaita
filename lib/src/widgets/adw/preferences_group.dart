--- conflicted
+++ resolved
@@ -28,43 +28,10 @@
   })  : itemBuilder = null,
         itemCount = null;
 
-<<<<<<< HEAD
-  const AdwPreferencesGroup.builder({
-    super.key,
-    required Widget Function(BuildContext, int) this.itemBuilder,
-    required int this.itemCount,
-    this.borderRadius = 12,
-    this.title,
-    this.titleStyle,
-    this.description,
-    this.descriptionStyle,
-    this.padding = const EdgeInsets.symmetric(horizontal: 5),
-  }) : children = null;
-
-  const AdwPreferencesGroup.creditsBuilder({
-    super.key,
-    required Widget Function(BuildContext, int) this.itemBuilder,
-    required int this.itemCount,
-    this.borderRadius = 12,
-    this.title,
-    this.titleStyle = const TextStyle(
-      fontSize: 14,
-      fontWeight: FontWeight.bold,
-    ),
-    this.description,
-    this.descriptionStyle,
-    this.padding = const EdgeInsets.symmetric(horizontal: 5),
-  }) : children = null;
-
-  final List<Widget>? children;
-  final Widget Function(BuildContext, int)? itemBuilder;
-  final int? itemCount;
-=======
   /// List of all the elements in this group
   final List<Widget> children;
 
   /// The border radius of this visit
->>>>>>> 127b936c
   final double borderRadius;
 
   /// The title of this preferences group
